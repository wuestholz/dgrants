--- conflicted
+++ resolved
@@ -32,7 +32,6 @@
 @layer components {
   .intent {
     text-indent: 1em;
-<<<<<<< HEAD
   }
   .link {
     @apply text-grey-500 underline cursor-pointer;
@@ -41,50 +40,25 @@
 
 /* Add styles to utilities      */
 @layer utilities {
-
-  .icon, .icon-small, .icon-large{
-    @apply object-contain stroke-2 stroke-grey-400 group-hover:stroke-grey-500 ;
+  .icon,
+  .icon-small,
+  .icon-large {
+    @apply object-contain stroke-2 stroke-grey-400 group-hover:stroke-grey-500;
   }
 
-  .icon{
-    @apply h-10 w-10 md:h-14 md:w-14  ;
+  .icon {
+    @apply h-10 w-10 md:h-14 md:w-14;
   }
 
-  .icon-small{
+  .icon-small {
     @apply h-6 w-6 md:h-10 md:w-10;
   }
 
-  .icon-large{
+  .icon-large {
     @apply h-16 w-16 md:h-20 md:w-20;
-=======
   }
+
   .link {
     @apply text-grey-500 underline cursor-pointer;
->>>>>>> 9656ef74
   }
-
-<<<<<<< HEAD
-=======
-/* Add styles to utilities */
-@layer utilities {
-
-  .icon{
-    @apply h-10 w-10 md:h-14 md:w-14  ;
-    object-fit: contain;
-  }
-
-  .icon-small{
-    @apply h-6 w-6 md:h-10 md:w-10;
-    object-fit: contain;
-  }
-
-  .icon-large{
-    @apply h-16 w-16 md:h-20 md:w-20;
-    object-fit: contain;
-  }
-
->>>>>>> 9656ef74
-
-
-
 }